<?php

namespace Spatie\EloquentSortable;

use ArrayAccess;
use InvalidArgumentException;
use Illuminate\Database\Eloquent\Builder;
use Illuminate\Database\Eloquent\SoftDeletingScope;

trait SortableTrait
{
    public static function bootSortableTrait()
    {
        static::creating(function ($model) {
            if ($model instanceof Sortable && $model->shouldSortWhenCreating()) {
                $model->setHighestOrderNumber();
            }
        });
    }

    abstract public function newQuery();

    /**
     * Modify the order column value.
     */
    public function setHighestOrderNumber()
    {
        $orderColumnName = $this->determineOrderColumnName();

        $this->$orderColumnName = $this->getHighestOrderNumber() + 1;
    }

    /**
     * Determine the order value for the new record.
     */
    public function getHighestOrderNumber(): int
    {
<<<<<<< HEAD
        return (int) $this->buildSortQuery()->max($this->determineOrderColumnName());
=======
        return (int) static::applySortableGroup($this->newQuery(), $this)->max($this->determineOrderColumnName());
>>>>>>> fc230239
    }

    /**
     * Let's be nice and provide an ordered scope.
     *
     * @param \Illuminate\Database\Eloquent\Builder $query
     * @param string $direction
     *
     * @return \Illuminate\Database\Query\Builder
     */
    public function scopeOrdered(Builder $query, string $direction = 'asc')
    {
        return $query->orderBy($this->determineOrderColumnName(), $direction);
    }

    /**
     * This function reorders the records: the record with the first id in the array
     * will get order 1, the record with the second it will get order 2, ...
     *
     * A starting order number can be optionally supplied (defaults to 1).
     *
     * @param array|\ArrayAccess $ids
     * @param int $startOrder
     */
    public static function setNewOrder($ids, int $startOrder = 1)
    {
        if (! is_array($ids) && ! $ids instanceof ArrayAccess) {
            throw new InvalidArgumentException('You must pass an array or ArrayAccess object to setNewOrder');
        }

        $model = new static;

        $orderColumnName = $model->determineOrderColumnName();
        $primaryKeyColumn = $model->getKeyName();

        foreach ($ids as $id) {
            static::applySortableGroup($this->newQuery(), $this)->withoutGlobalScope(SoftDeletingScope::class)
                ->where($primaryKeyColumn, $id)
                ->update([$orderColumnName => $startOrder++]);
        }
    }

    /*
     * Determine the column name of the order column.
     */
    protected function determineOrderColumnName(): string
    {
        if (
            isset($this->sortable['order_column_name']) &&
            ! empty($this->sortable['order_column_name'])
        ) {
            return $this->sortable['order_column_name'];
        }

        return 'order_column';
    }

    /**
     * Determine if the order column should be set when saving a new model instance.
     */
    public function shouldSortWhenCreating(): bool
    {
        return $this->sortable['sort_when_creating'] ?? true;
    }

    /**
     * Swaps the order of this model with the model 'below' this model.
     *
     * @return $this
     */
    public function moveOrderDown()
    {
        $orderColumnName = $this->determineOrderColumnName();

<<<<<<< HEAD
        $swapWithModel = $this->buildSortQuery()->limit(1)
=======
        $swapWithModel = static::applySortableGroup($this->newQuery(), $this)->limit(1)
>>>>>>> fc230239
            ->ordered()
            ->where($orderColumnName, '>', $this->$orderColumnName)
            ->first();

        if (! $swapWithModel) {
            return $this;
        }

        return $this->swapOrderWithModel($swapWithModel);
    }

    /**
     * Swaps the order of this model with the model 'above' this model.
     *
     * @return $this
     */
    public function moveOrderUp()
    {
        $orderColumnName = $this->determineOrderColumnName();

<<<<<<< HEAD
        $swapWithModel = $this->buildSortQuery()->limit(1)
=======
        $swapWithModel = static::applySortableGroup($this->newQuery(), $this)->limit(1)
>>>>>>> fc230239
            ->ordered('desc')
            ->where($orderColumnName, '<', $this->$orderColumnName)
            ->first();

        if (! $swapWithModel) {
            return $this;
        }

        return $this->swapOrderWithModel($swapWithModel);
    }

    /**
     * Swap the order of this model with the order of another model.
     *
     * @param \Spatie\EloquentSortable\Sortable $otherModel
     *
     * @return $this
     */
    public function swapOrderWithModel(Sortable $otherModel)
    {
        $orderColumnName = $this->determineOrderColumnName();

        $oldOrderOfOtherModel = $otherModel->$orderColumnName;

        $otherModel->$orderColumnName = $this->$orderColumnName;
        $otherModel->save();

        $this->$orderColumnName = $oldOrderOfOtherModel;
        $this->save();

        return $this;
    }

    /**
     * Swap the order of two models.
     *
     * @param \Spatie\EloquentSortable\Sortable $model
     * @param \Spatie\EloquentSortable\Sortable $otherModel
     */
    public static function swapOrder(Sortable $model, Sortable $otherModel)
    {
        $model->swapOrderWithModel($otherModel);
    }

    /**
     * Moves this model to the first position.
     *
     * @return $this
     */
    public function moveToStart()
    {
        $firstModel = $this->buildSortQuery()->limit(1)
            ->ordered()
            ->first();

        if ($firstModel->id === $this->id) {
            return $this;
        }

        $orderColumnName = $this->determineOrderColumnName();

        $this->$orderColumnName = $firstModel->$orderColumnName;
        $this->save();

<<<<<<< HEAD
        $this->buildSortQuery()->where($this->getKeyName(), '!=', $this->id)->increment($orderColumnName);
=======
        static::applySortableGroup($this->newQuery(), $this)->where($this->getKeyName(), '!=', $this->id)->increment($orderColumnName);
>>>>>>> fc230239

        return $this;
    }

    /**
     * Moves this model to the last position.
     *
     * @return $this
     */
    public function moveToEnd()
    {
        $maxOrder = $this->getHighestOrderNumber();

        $orderColumnName = $this->determineOrderColumnName();

        if ($this->$orderColumnName === $maxOrder) {
            return $this;
        }

        $oldOrder = $this->$orderColumnName;

        $this->$orderColumnName = $maxOrder;
        $this->save();

<<<<<<< HEAD
        $this->buildSortQuery()->where($this->getKeyName(), '!=', $this->id)
=======
        static::applySortableGroup($this->newQuery(), $this)->where($this->getKeyName(), '!=', $this->id)
>>>>>>> fc230239
            ->where($orderColumnName, '>', $oldOrder)
            ->decrement($orderColumnName);

        return $this;
    }

    /**
<<<<<<< HEAD
     * Build eloquent builder of sortable.
     *
     * @return \Illuminate\Database\Eloquent\Builder
     */
    public function buildSortQuery()
    {
        return static::query();
=======
     * @param QueryBuilder        $query
     * @param Model|SortableTrait $model
     *
     * @return QueryBuilder
     */
    protected static function applySortableGroup($query, $model)
    {
        $sortableGroupField = $model->getSortableGroupField();

        if (is_array($sortableGroupField)) {
            foreach ($sortableGroupField as $field) {
                $query = $query->where($field, $model->$field);
            }
        } elseif ($sortableGroupField !== null) {
            $query = $query->where($sortableGroupField, $model->$sortableGroupField);
        }

        return $query;
    }

    /**
     * @return string|null
     */
    public function getSortableGroupField()
    {
        $sortableGroupField = isset($this->sortable['sort_by_group_column']) ? $this->sortable['sort_by_group_column'] : null;

        return $sortableGroupField;
>>>>>>> fc230239
    }
}<|MERGE_RESOLUTION|>--- conflicted
+++ resolved
@@ -3,9 +3,9 @@
 namespace Spatie\EloquentSortable;
 
 use ArrayAccess;
-use InvalidArgumentException;
 use Illuminate\Database\Eloquent\Builder;
 use Illuminate\Database\Eloquent\SoftDeletingScope;
+use InvalidArgumentException;
 
 trait SortableTrait
 {
@@ -35,11 +35,7 @@
      */
     public function getHighestOrderNumber(): int
     {
-<<<<<<< HEAD
-        return (int) $this->buildSortQuery()->max($this->determineOrderColumnName());
-=======
-        return (int) static::applySortableGroup($this->newQuery(), $this)->max($this->determineOrderColumnName());
->>>>>>> fc230239
+        return (int)static::applySortableGroup($this->newQuery(), $this)->max($this->determineOrderColumnName());
     }
 
     /**
@@ -66,7 +62,7 @@
      */
     public static function setNewOrder($ids, int $startOrder = 1)
     {
-        if (! is_array($ids) && ! $ids instanceof ArrayAccess) {
+        if (!is_array($ids) && !$ids instanceof ArrayAccess) {
             throw new InvalidArgumentException('You must pass an array or ArrayAccess object to setNewOrder');
         }
 
@@ -76,7 +72,7 @@
         $primaryKeyColumn = $model->getKeyName();
 
         foreach ($ids as $id) {
-            static::applySortableGroup($this->newQuery(), $this)->withoutGlobalScope(SoftDeletingScope::class)
+            static::applySortableGroup(self::newQuery(), self)->withoutGlobalScope(SoftDeletingScope::class)
                 ->where($primaryKeyColumn, $id)
                 ->update([$orderColumnName => $startOrder++]);
         }
@@ -89,7 +85,7 @@
     {
         if (
             isset($this->sortable['order_column_name']) &&
-            ! empty($this->sortable['order_column_name'])
+            !empty($this->sortable['order_column_name'])
         ) {
             return $this->sortable['order_column_name'];
         }
@@ -114,16 +110,12 @@
     {
         $orderColumnName = $this->determineOrderColumnName();
 
-<<<<<<< HEAD
-        $swapWithModel = $this->buildSortQuery()->limit(1)
-=======
         $swapWithModel = static::applySortableGroup($this->newQuery(), $this)->limit(1)
->>>>>>> fc230239
             ->ordered()
             ->where($orderColumnName, '>', $this->$orderColumnName)
             ->first();
 
-        if (! $swapWithModel) {
+        if (!$swapWithModel) {
             return $this;
         }
 
@@ -139,11 +131,7 @@
     {
         $orderColumnName = $this->determineOrderColumnName();
 
-<<<<<<< HEAD
-        $swapWithModel = $this->buildSortQuery()->limit(1)
-=======
         $swapWithModel = static::applySortableGroup($this->newQuery(), $this)->limit(1)
->>>>>>> fc230239
             ->ordered('desc')
             ->where($orderColumnName, '<', $this->$orderColumnName)
             ->first();
@@ -208,11 +196,8 @@
         $this->$orderColumnName = $firstModel->$orderColumnName;
         $this->save();
 
-<<<<<<< HEAD
-        $this->buildSortQuery()->where($this->getKeyName(), '!=', $this->id)->increment($orderColumnName);
-=======
+
         static::applySortableGroup($this->newQuery(), $this)->where($this->getKeyName(), '!=', $this->id)->increment($orderColumnName);
->>>>>>> fc230239
 
         return $this;
     }
@@ -237,11 +222,8 @@
         $this->$orderColumnName = $maxOrder;
         $this->save();
 
-<<<<<<< HEAD
-        $this->buildSortQuery()->where($this->getKeyName(), '!=', $this->id)
-=======
+
         static::applySortableGroup($this->newQuery(), $this)->where($this->getKeyName(), '!=', $this->id)
->>>>>>> fc230239
             ->where($orderColumnName, '>', $oldOrder)
             ->decrement($orderColumnName);
 
@@ -249,15 +231,6 @@
     }
 
     /**
-<<<<<<< HEAD
-     * Build eloquent builder of sortable.
-     *
-     * @return \Illuminate\Database\Eloquent\Builder
-     */
-    public function buildSortQuery()
-    {
-        return static::query();
-=======
      * @param QueryBuilder        $query
      * @param Model|SortableTrait $model
      *
@@ -286,6 +259,5 @@
         $sortableGroupField = isset($this->sortable['sort_by_group_column']) ? $this->sortable['sort_by_group_column'] : null;
 
         return $sortableGroupField;
->>>>>>> fc230239
     }
 }